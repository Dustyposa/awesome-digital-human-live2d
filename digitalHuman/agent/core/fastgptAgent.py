# -*- coding: utf-8 -*-
'''
@File    :   dialogueAgnet.py
@Author  :   一力辉 
'''

from ..builder import AGENTS
from ..agentBase import BaseAgent
import re
import json
from typing import List, Optional, Union
from digitalHuman.utils import httpxAsyncClient
from digitalHuman.utils import logger
from digitalHuman.utils import AudioMessage, TextMessage

__all__ = ["FastgptAgent"]


@AGENTS.register("FastgptAgent")
class FastgptAgent(BaseAgent):

    async def run(
        self, 
        input: Union[TextMessage, AudioMessage], 
        streaming: bool,
        **kwargs
    ):
        try:
            if isinstance(input, AudioMessage):
                raise RuntimeError("FastgptAgent does not support AudioMessage input yet")
            # 参数校验
            for paramter in self.parameters():
                if paramter['NAME'] not in kwargs:
                    raise RuntimeError(f"Missing parameter: {paramter['NAME']}")
            API_URL = kwargs["FASTGPT_API_URL"]
            API_KEY = kwargs["FASTGPT_API_KEY"]
            headers = {
                'Content-Type': 'application/json',
                'Authorization': f'Bearer {API_KEY}'
            }

            payload = {
                "stream": streaming,
                "detail": False,
                "messages":[
                    {
                        "role": "user",
                        "content": input.data,
                    }
                ]
            }
            pattern = re.compile(r'data:\s*({.*})')
            if streaming:
                async with httpxAsyncClient.stream('POST', API_URL + "/v1/chat/completions", headers=headers, json=payload) as response:
                    async for chunk in response.aiter_bytes():
<<<<<<< HEAD
                        
                        chunkStr = chunk.decode('utf-8').strip()
                        # 过滤非data信息
                        if not chunkStr.startswith("data:"): continue

                        # 使用正则表达式找到所有的data:后的内容  
                        matches = re.findall(r'data: (.*?)(?=\ndata: |$)', chunkStr, re.DOTALL) 
                        for match in matches:
                            try:
                                if match != '[DONE]':
                                    data = json.loads(match)
                                    if 'choices' in data:
                                        if data["choices"][0]['finish_reason'] == "stop":
                                            break
                                        else:
                                            logger.debug(f"[AGENT] Engine response: {data['choices'][0]['delta']['content']}")
                                            yield bytes(data["choices"][0]["delta"]["content"], encoding='utf-8')
                            except Exception as e:
                                logger.error(f"[AGENT] Engine run failed: {e}")
                                yield bytes("内部错误，请检查fastgpt信息。", encoding='utf-8')

=======
                        # 避免返回多条
                        chunkStrs = chunk.decode('utf-8').strip()
                        for chunkStr in chunkStrs.split('\n'):
                            # 过滤非data信息
                            if not chunkStr.startswith("data:"): continue
                            chunkData = pattern.search(chunkStr)
                            # 将过长的回复信息直接截断了
                            if not chunkStr.endswith('}') or not chunkData:
                                logger.warning(f"[AGENT] Engine return truncated data: {chunkData}")
                                continue
                            chunkData = chunkData.group(1)

                            try:
                                data = json.loads(chunkData)
                                # 处理流式返回字符串
                                if 'choices' in data:
                                    if data["choices"][0]['finish_reason'] == "stop":
                                        break
                                    else:
                                        logger.debug(f"[AGENT] Engine response: {data}")
                                        yield bytes(data["choices"][0]["delta"]["content"], encoding='utf-8')
                            except Exception as e:
                                logger.error(f"[AGENT] Engine run failed: {e}", exc_info=True)
                                yield bytes("内部错误，请检查fastgpt信息。", encoding='utf-8')
>>>>>>> 9b14ea07

            else:
                response = await httpxAsyncClient.post(API_URL + "/v1/chat/completions", headers=headers, json=payload)
                data = json.loads(response.text)
                yield bytes(data['choices'], encoding='utf-8')
        except Exception as e:
            logger.error(f"[AGENT] Engine run failed: {e}", exc_info=True)
            yield bytes("fastgpt接口请求返回错误。", encoding='utf-8')<|MERGE_RESOLUTION|>--- conflicted
+++ resolved
@@ -53,7 +53,6 @@
             if streaming:
                 async with httpxAsyncClient.stream('POST', API_URL + "/v1/chat/completions", headers=headers, json=payload) as response:
                     async for chunk in response.aiter_bytes():
-<<<<<<< HEAD
                         
                         chunkStr = chunk.decode('utf-8').strip()
                         # 过滤非data信息
@@ -75,32 +74,6 @@
                                 logger.error(f"[AGENT] Engine run failed: {e}")
                                 yield bytes("内部错误，请检查fastgpt信息。", encoding='utf-8')
 
-=======
-                        # 避免返回多条
-                        chunkStrs = chunk.decode('utf-8').strip()
-                        for chunkStr in chunkStrs.split('\n'):
-                            # 过滤非data信息
-                            if not chunkStr.startswith("data:"): continue
-                            chunkData = pattern.search(chunkStr)
-                            # 将过长的回复信息直接截断了
-                            if not chunkStr.endswith('}') or not chunkData:
-                                logger.warning(f"[AGENT] Engine return truncated data: {chunkData}")
-                                continue
-                            chunkData = chunkData.group(1)
-
-                            try:
-                                data = json.loads(chunkData)
-                                # 处理流式返回字符串
-                                if 'choices' in data:
-                                    if data["choices"][0]['finish_reason'] == "stop":
-                                        break
-                                    else:
-                                        logger.debug(f"[AGENT] Engine response: {data}")
-                                        yield bytes(data["choices"][0]["delta"]["content"], encoding='utf-8')
-                            except Exception as e:
-                                logger.error(f"[AGENT] Engine run failed: {e}", exc_info=True)
-                                yield bytes("内部错误，请检查fastgpt信息。", encoding='utf-8')
->>>>>>> 9b14ea07
 
             else:
                 response = await httpxAsyncClient.post(API_URL + "/v1/chat/completions", headers=headers, json=payload)
